use std::{error::Error, str::FromStr};

use clap::Parser;
use cubiecube::CubieCube;
use strum::{Display, IntoEnumIterator};

mod cube;

#[cfg(feature = "interactive")]
mod interactive;

pub mod math;
mod solve;

use cube::{arraycube::ArrayCube, turn::*, *};

#[derive(
	PartialEq, Eq, Default, Debug, Display, Copy, Clone, strum::EnumString, strum::EnumIter,
)]
#[repr(usize)]
#[non_exhaustive]
enum SolveAlgorithm {
	#[default]
	Kociemba,
	Thistlewaite,
}

/// Rubik's Cube solver written in Rust
#[derive(Parser, Debug)]
#[command(author, version, about, long_about = None)]
struct Args {
	/// Enter the cube interactively
	/// Entered sequences or shuffles are ignored
	#[cfg(feature = "interactive")]
	#[arg(short, long, default_value_t = false)]
	interactive: bool,

	/// Use a sequence to apply on the solved cube
	#[arg(short, default_value_t = String::new())]
	sequence: String,

	/// Set the cube from a string (the same format as when you output the cube via the "-c"-flag)
	#[arg(long, default_value_t = String::new())]
	set: String,

	/// Solve the cube (the output is a sequence)
	#[arg(long, default_value_t = false)]
	solve: bool,

	/// Output length of sequence (if --solve is used)
	#[arg(short, long, default_value_t = false)]
	length: bool,

	/// Output the cube as a string rather than colored
	#[arg(short, long, default_value_t = false)]
	char_print: bool,

	/// Scramble the cube
	#[arg(short, long, default_value_t = false)]
	random: bool,

	/// Specify the algorithm used for solving
	#[arg(long, default_value_t = SolveAlgorithm::default())]
	algorithm: SolveAlgorithm,

	/// Print all possible algorithms and quit
	#[arg(long, default_value_t = false)]
	list_algorithm: bool,

	/// Print the output to a file rather to the stdout
	#[arg(short, long, default_value_t = String::new())]
	output: String,

	/// Specify whether to use advanced turns for solving
	#[arg(long, default_value_t = false)]
	advanced_turns: bool,
}

fn main() -> Result<(), Box<dyn Error>> {
	#[cfg(debug_assertions)]
	std::env::set_var("RUST_BACKTRACE", "1");

	let args = Args::parse();
	// Whether to redirect it to the stdout or a file
	let mut out: Box<dyn std::io::Write> = if args.output.is_empty() {
		Box::new(std::io::stdout())
	} else {
		Box::new(std::fs::File::create(args.output)?)
	};
	let mut cube = ArrayCube::default();

	// List the algorithm and exit
	if args.list_algorithm {
		for algo in SolveAlgorithm::iter() {
			writeln!(out, "{}", algo)?;
		}
		return Ok(());
	}

	// Generate a random input cube
	if args.random {
		cube = CubieCube::random().into();
	}

	// Parses a cube out of the cube string
	if !args.set.is_empty() {
		cube =
			ArrayCube::from_str(args.set.as_str()).expect("Given cube string couldn't be parsed");
	}

	match parse_turns(args.sequence) {
		Ok(seq) => cube.apply_turns(seq),
		Err(e) => return Err(e.into()),
	}

	#[cfg(feature = "interactive")]
	if args.interactive {
		// Run interactive mode
		let res = interactive::interactive_mode();
		// Parse cube given from the interactive mode
		cube = match ArrayCube::from_str(&res) {
			Ok(res) => res,
			Err(e) => return Err(e.into()),
		}
	}

	// Solve the cube and only outputs the sequence
	if args.solve {
		let cubie: CubieCube = match cube.clone().try_into() {
			Ok(c) => c,
			Err(e) => return Err(e.into()),
		};
		if let Err(e) = cubie.check_solvability() {
			return Err(format!("Unsolvable cube: {}", e).into());
		}

		// Choose algorithm to use
		let seq = match args.algorithm {
			SolveAlgorithm::Thistlewaite => solve::thistlewhaite::solve(cube),
			SolveAlgorithm::Kociemba => solve::kociemba::solve(cube, args.advanced_turns),
		};

		match seq {
			Some(turns) => {
				let len = turns.len();
				for turn in turns {
					write!(out.as_mut(), "{} ", turn)?;
				}
<<<<<<< HEAD
				if args.length {
					writeln!(out.as_mut(), "(len={})", len)?;
				} else {
					writeln!(out.as_mut())?;
				}
=======
>>>>>>> e1bf86d2
				return Ok(());
			}
			None => {
				return Err("Could not solve the given Rubik's Cube!".into());
			}
		}
	}

	// Print the resulting cube (either as a string or with colors)
	if args.char_print {
		let s: String = cube.into();
		writeln!(out.as_mut(), "{}", s)?;
	} else {
		cube.print();
	}

	Ok(())
}<|MERGE_RESOLUTION|>--- conflicted
+++ resolved
@@ -146,14 +146,11 @@
 				for turn in turns {
 					write!(out.as_mut(), "{} ", turn)?;
 				}
-<<<<<<< HEAD
 				if args.length {
 					writeln!(out.as_mut(), "(len={})", len)?;
 				} else {
 					writeln!(out.as_mut())?;
 				}
-=======
->>>>>>> e1bf86d2
 				return Ok(());
 			}
 			None => {
